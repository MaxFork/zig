--- conflicted
+++ resolved
@@ -227,6 +227,8 @@
         fprintf(jw->f, "\"%s\"", buf_ptr(str));
     }
     jw_pop_state(jw);
+
+    buf_destroy(str);
 }
 
 static void jw_string(JsonWriter *jw, const char *s) {
@@ -745,60 +747,6 @@
     anal_dump_type_ref(ctx, ty->data.pointer.child_type);
 }
 
-<<<<<<< HEAD
-=======
-static void anal_dump_struct_field(AnalDumpCtx *ctx, const TypeStructField *struct_field) {
-    JsonWriter *jw = &ctx->jw;
-
-    jw_begin_object(jw);
-
-    jw_object_field(jw, "name");
-    jw_string(jw, buf_ptr(struct_field->name));
-
-    jw_object_field(jw, "type");
-    anal_dump_type_ref(ctx, struct_field->type_entry);
-
-    jw_object_field(jw, "src");
-    anal_dump_node_ref(ctx, struct_field->decl_node);
-
-    jw_end_object(jw);
-}
-
-static void anal_dump_union_field(AnalDumpCtx *ctx, const TypeUnionField *union_field) {
-    JsonWriter *jw = &ctx->jw;
-
-    jw_begin_object(jw);
-
-    jw_object_field(jw, "name");
-    jw_string(jw, buf_ptr(union_field->name));
-
-    jw_object_field(jw, "type");
-    anal_dump_type_ref(ctx, union_field->type_entry);
-
-    jw_object_field(jw, "src");
-    anal_dump_node_ref(ctx, union_field->decl_node);
-
-    jw_end_object(jw);
-}
-
-static void anal_dump_enum_field(AnalDumpCtx *ctx, const TypeEnumField *enum_field) {
-    JsonWriter *jw = &ctx->jw;
-
-    jw_begin_object(jw);
-
-    jw_object_field(jw, "name");
-    jw_string(jw, buf_ptr(enum_field->name));
-
-    jw_object_field(jw, "value");
-    jw_bigint(jw, &enum_field->value);
-
-    jw_object_field(jw, "src");
-    anal_dump_node_ref(ctx, enum_field->decl_node);
-
-    jw_end_object(jw);
-}
-
->>>>>>> 2b55484f
 static void anal_dump_type(AnalDumpCtx *ctx, ZigType *ty) {
     JsonWriter *jw = &ctx->jw;
     jw_array_elem(jw);
@@ -821,6 +769,10 @@
 
             jw_object_field(jw, "name");
             jw_string(jw, buf_ptr(&ty->name));
+
+            jw_object_field(jw, "src");
+            anal_dump_node_ref(ctx, ty->data.structure.decl_node);
+
             {
                 jw_object_field(jw, "pubDecls");
                 jw_begin_array(jw);
@@ -861,9 +813,6 @@
                 jw_end_array(jw);
             }
 
-            jw_object_field(jw, "src");
-            anal_dump_node_ref(ctx, ty->data.structure.decl_node);
-
             if (ty->data.structure.src_field_count != 0) {
                 jw_object_field(jw, "fields");
                 jw_begin_array(jw);
@@ -886,6 +835,10 @@
         case ZigTypeIdUnion: {
             jw_object_field(jw, "name");
             jw_string(jw, buf_ptr(&ty->name));
+
+            jw_object_field(jw, "src");
+            anal_dump_node_ref(ctx, ty->data.unionation.decl_node);
+
             {
                 jw_object_field(jw, "pubDecls");
                 jw_begin_array(jw);
@@ -932,7 +885,7 @@
 
                 for(size_t i = 0; i < ty->data.unionation.src_field_count; i += 1) {
                     jw_array_elem(jw);
-                    anal_dump_union_field(ctx, &ty->data.unionation.fields[i]);
+                    anal_dump_type_ref(ctx, ty->data.unionation.fields[i].type_entry);
                 }
                 jw_end_array(jw);
             }
@@ -941,6 +894,10 @@
         case ZigTypeIdEnum: {
             jw_object_field(jw, "name");
             jw_string(jw, buf_ptr(&ty->name));
+
+            jw_object_field(jw, "src");
+            anal_dump_node_ref(ctx, ty->data.enumeration.decl_node);
+
             {
                 jw_object_field(jw, "pubDecls");
                 jw_begin_array(jw);
@@ -987,7 +944,7 @@
 
                 for(size_t i = 0; i < ty->data.enumeration.src_field_count; i += 1) {
                     jw_array_elem(jw);
-                    anal_dump_enum_field(ctx, &ty->data.enumeration.fields[i]);
+                    jw_bigint(jw, &ty->data.enumeration.fields[i].value);
                 }
                 jw_end_array(jw);
             }
